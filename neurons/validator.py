--- conflicted
+++ resolved
@@ -207,15 +207,11 @@
                 benchmark_responses = []
                 for index, response in enumerate(responses):
                     if response:
-<<<<<<< HEAD
                         # check if the validator version should be updated
                         if not compute.utils.check_version(response.version, config.auto_update):
                             continue
                         perf_output = response.perf_output
                         binary_data = ast.literal_eval(perf_output) # Convert str to binary data
-=======
-                        binary_data = ast.literal_eval(response) # Convert str to binary data
->>>>>>> 9091114d
                         decoded_data = ast.literal_eval(cipher_suite.decrypt(binary_data).decode()) #Decrypt data and convert it to object
                         benchmark_responses.append(decoded_data)
                     else:
