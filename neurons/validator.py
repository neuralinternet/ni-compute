--- conflicted
+++ resolved
@@ -379,14 +379,9 @@
                             self.stats[uid]["own_score"] = True
                     else:
                         score = 0
-<<<<<<< HEAD
-                        self.stats[uid]["own_score"] = True  # or "no"
-
-=======
                         gpu_specs = None
                         self.stats[uid]["own_score"] = True
-                
->>>>>>> 9c42ab41
+
                 if hotkey in self.penalized_hotkeys:
                     score = 0
                 self.stats[uid]["score"] = score*100
