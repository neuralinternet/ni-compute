--- conflicted
+++ resolved
@@ -1878,11 +1878,7 @@
                 for hotkey, details in specs_details.items():
 
                     miner_older_than = self.miner_is_older_than(db, 48, hotkey)
-<<<<<<< HEAD
-                    miner_pog_ok = self.miner_pog_ok(db, 48, hotkey)
-=======
                     miner_pog_ok = self.miner_pog_ok(db, 2.5, hotkey)
->>>>>>> 767eb729
 
                     if hotkey in running_hotkey and miner_pog_ok:
                         if details:  # Check if details are not empty
@@ -3162,12 +3158,6 @@
             cursor.close()
 
     def miner_pog_ok(self, db: ComputeDb, hours: int, ss58_address: str) -> bool:
-<<<<<<< HEAD
-        gpu_specs = get_pog_specs(db, ss58_address)
-        if gpu_specs is not None:
-            return True
-        else:
-=======
         try:
             cursor = db.get_cursor()
             cursor.execute(
@@ -3203,7 +3193,6 @@
                 return True
             return False
         except Exception:
->>>>>>> 767eb729
             return False
         finally:
             cursor.close()
