--- conflicted
+++ resolved
@@ -2873,29 +2873,12 @@
                     await asyncio.sleep(1)
                     return {"status": False, "msg": "Requested resource is not available."}
 
-<<<<<<< HEAD
-                    except Exception as e:
-                        bt.logging.error(f"Exception during registration for hotkey {hotkey}: {e}")
-                        await asyncio.sleep(1)
-                        return {"status": False, "msg": "Requested resource is not available."}
-
-                    # bt.logging.info(register_response)
-                    if register_response and register_response["status"] is True:
-                        register_response["ip"] = axon.ip
-                        register_response["hotkey"] = axon.hotkey
-                        register_response["miner_version"] = axon.version
-                        return register_response
-                    else:
-                        bt.logging.warning(
-                            f"API: Allocation failed for hotkey: {hotkey}, response: {register_response} axon: {axon.ip}:{axon.port}")
-                        return {"status": False, "msg": "Requested resource is not available."}
-=======
                 # bt.logging.info(register_response)
                 if register_response and register_response["status"] is True:
                     register_response["ip"] = axon.ip
                     register_response["hotkey"] = axon.hotkey
+                    register_response["miner_version"] = axon.version
                     return register_response
->>>>>>> 6261c454
                 else:
                     bt.logging.warning(
                         f"API: Allocation failed for hotkey: {hotkey}, response: {register_response} axon: {axon.ip}:{axon.port}")
