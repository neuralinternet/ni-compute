import argparse
import os
import json
import asyncio
import threading
import time
import base64
import RSAEncryption as rsa
import bittensor as bt
import paramiko  # For SSH functionality
from compute.protocol import Allocate  # Allocate is still needed for the actual allocation process
from compute.wandb.wandb import ComputeWandb  # Importing ComputeWandb

VALID_VALIDATOR_HOTKEYS = ["5GmvyePN9aYErXBBhBnxZKGoGk4LKZApE4NkaSzW62CYCYNA"]

class MinerChecker:
    def __init__(self, config):
        self.config = config
        self.metagraph = self.get_metagraph() # Retrieve metagraph state
        self.axons = self.get_miners() # Retrieve the list of axons (miners)
        self.validator_challenge_batch_size = 50
        self.threads = []
        self.wandb = ComputeWandb(config, bt.wallet(config=config), "validator.py") # Added ComputeWandb integration
        self.penalized_hotkeys_checklist = [] # List of dictionaries for penalized miners
        self.allocated_hotkeys = []  # Allocated miners that shouldn't be checked

    def get_metagraph(self):
        """Retrieves the metagraph from subtensor."""
        subtensor = bt.subtensor(config=self.config)
        return subtensor.metagraph(self.config.netuid)

    def get_miners(self):
        """Retrieves a list of miners (axons) from the metagraph."""
        return self.metagraph.axons

    def sync_checklist(self):
        """Batch process miners using threads, and generate a new penalized hotkey list."""
        self.threads = []
        self.penalized_hotkeys_checklist.clear() # Reset the penalized list for each run
        self.metagraph = self.get_metagraph() # Retrieve metagraph state
        self.axons = self.get_miners() # Retrieve the list of axons (miners)

        #Step 1: Fetch allocated hotkeys from wandb with an empty validator list and flag set to False
        self.allocated_hotkeys = self.wandb.get_allocated_hotkeys(VALID_VALIDATOR_HOTKEYS, True) # Get allocated miners
        # Step 2: Create threads for miners that are NOT allocated
        for i in range(0, len(self.axons), self.validator_challenge_batch_size):
            for axon in self.axons[i: i + self.validator_challenge_batch_size]:
                if axon.hotkey in self.allocated_hotkeys:
                    bt.logging.info(f"Skipping allocated miner: {axon.hotkey}")
                    continue  # skip this miner since it's allocated

                thread = threading.Thread(target=self.miner_checking_thread, args=(axon,), name=f"th_miner_checking_request-{axon.hotkey}", daemon=True)
                self.threads.append(thread)

        # Start and join all threads
        for thread in self.threads:
            thread.start()
        for thread in self.threads:
            thread.join()

        # Update penalized hotkeys via wandb
        # self.wandb.update_penalized_hotkeys_checklist(self.penalized_hotkeys_checklist)
        self.write_penalized_hotkeys_to_file()

        bt.logging.info(f"Length of penalized hotkeys checklist: {len(self.penalized_hotkeys_checklist)}")

    def write_penalized_hotkeys_to_file(self, file_path="penalized_hotkeys.json"):
        """Writes the penalized hotkeys checklist to a file on the disk."""
        try:
            with open(file_path, 'w') as file:
                json.dump(self.penalized_hotkeys_checklist, file, indent=4)
                bt.logging.info(f"Penalized hotkeys written to {file_path}")
        except Exception as e:
            bt.logging.error(f"Error writing penalized hotkeys to file: {e}")

    def penalize_miner(self, hotkey, status_code, description):
        """Adds a miner to the penalized list if it's not already penalized."""
        if not any(p['hotkey'] == hotkey for p in self.penalized_hotkeys_checklist):
            self.penalized_hotkeys_checklist.append({ "hotkey": hotkey, "status_code": status_code, "description": description})
            bt.logging.info(f"Penalized miner {hotkey}: {status_code} - {description}")
        else:
            bt.logging.info(f"Miner {hotkey} already penalized, skipping.")


<<<<<<< HEAD
    async def miner_checking_thread(self, axon):
=======
    def miner_checking_thread(self, axon):
>>>>>>> ee984f83
        """Handles allocation, SSH access, and deallocation of a miner."""
        wallet = bt.wallet(config=self.config)
        dendrite = bt.dendrite(wallet=wallet)
        bt.logging.info(f"Quering for miner: {axon.hotkey}")

        is_ssh_access = True
        allocation_status = False
        private_key, public_key = rsa.generate_key_pair()

        device_requirement = {"cpu": {"count": 1}, "gpu": {}, "hard_disk": {"capacity": 1073741824}, "ram": {"capacity": 1073741824}, "testing": True}

        try:
            check_allocation = await dendrite(axon, Allocate(timeline=30, device_requirement=device_requirement, checking=True,), timeout=30)

            if check_allocation and check_allocation["status"] is True:
                bt.logging.info(f"Successfully passed allocaton check: miner {axon.hotkey}")
                # Simulate an allocation query with Allocate
                response = await dendrite(axon, Allocate(timeline=1, device_requirement=device_requirement, checking=False, public_key=public_key), timeout=60)
                if response and response["status"] is True:
                    allocation_status = True
                    bt.logging.info(f"Successfully allocated miner {axon.hotkey}")
                    private_key = private_key.encode("utf-8")
                    decrypted_info_str = rsa.decrypt_data(private_key, base64.b64decode(response["info"]))
                    info = json.loads(decrypted_info_str)
                    # Use the SSH check function
                    is_ssh_access = self.check_ssh_login(axon.ip, info['port'], info['username'], info['password'])
                else:
                    # Penalize if the allocation failed
                    self.penalize_miner(axon.hotkey, "ALLOCATION_FAILED", "Allocation failed during resource allocation")
            else:
                # Penalize if the allocation failed
                self.penalize_miner(axon.hotkey, "ALLOCATION_FAILED", "Allocation check failed: not reachable/running container")
        except Exception as e:
            bt.logging.error(f"Error during allocation for {axon.hotkey}: {e}")
            self.penalize_miner(axon.hotkey, "ALLOCATION_ERROR", f"Error during allocation: {str(e)}")

        # Deallocate resources if allocated, with a max retry count of 3
        retry_count = 0
        max_retries = 3
        while allocation_status and retry_count < max_retries:
            try:
                # Deallocation query
<<<<<<< HEAD
                deregister_response = await dendrite.query(axon, Allocate(timeline=0, checking=False, public_key=public_key), timeout=60)
=======
                deregister_response = dendrite.query(axon, Allocate(timeline=0, checking=False, public_key=public_key), timeout=60)
>>>>>>> ee984f83
                if deregister_response and deregister_response["status"] is True:
                    allocation_status = False
                    bt.logging.info(f"Deallocated miner {axon.hotkey}")
                    break
                else:
                    retry_count += 1
                    bt.logging.error(f"Failed to deallocate miner {axon.hotkey} (attempt {retry_count}/{max_retries})")
                    if retry_count >= max_retries:
                        bt.logging.error(f"Max retries reached for deallocating miner {axon.hotkey}.")
                        self.penalize_miner(axon.hotkey, "DEALLOCATION_FAILED", "Failed to deallocate after max retries")
                    time.sleep(5)
            except Exception as e:
                retry_count += 1
                bt.logging.error(f"Error while trying to deallocate miner {axon.hotkey} (attempt {retry_count}/{max_retries}): {e}")
                if retry_count >= max_retries:
                    bt.logging.error(f"Max retries reached for deallocating miner {axon.hotkey}.")
                    self.penalize_miner(axon.hotkey, "DEALLOCATION_FAILED", "Failed to deallocate after max retries")
                time.sleep(5)

        if not is_ssh_access:
            # Penalize if SSH access fails
            self.penalize_miner(axon.hotkey, "SSH_ACCESS_DISABLED", "Failed SSH access")

    def check_ssh_login(self, host, port, username, password):
        """Check SSH login using Paramiko."""
        try:
            ssh_client = paramiko.SSHClient()
            ssh_client.set_missing_host_key_policy(paramiko.AutoAddPolicy())
            ssh_client.connect(hostname=host, port=port, username=username, password=password, timeout=10)
            bt.logging.info(f"SSH login successful for {host}")
            return True
        except paramiko.AuthenticationException:
            bt.logging.error(f"Authentication failed for {host}")
            return False
        except paramiko.SSHException as ssh_exception:
            bt.logging.error(f"Unable to establish SSH connection: {ssh_exception}")
            return False
        except Exception as e:
            bt.logging.error(f"Exception in connecting to the server: {e}")
            return False
        finally:
            ssh_client.close()

def get_config():
    """Set up configuration using argparse."""
    parser = argparse.ArgumentParser()
    parser.add_argument("--netuid", type=int, default=1, help="The chain subnet uid.")
    bt.subtensor.add_args(parser)
    bt.logging.add_args(parser)
    bt.wallet.add_args(parser)
    config = bt.config(parser)
    # Ensure the logging directory exists
    config.full_path = os.path.expanduser( "{}/{}/{}/netuid{}/{}".format( config.logging.logging_dir, config.wallet.name, config.wallet.hotkey, config.netuid, "validator",))
    return config

def main():
    """Main function to run the miner checker loop."""
    config = get_config()
    miner_checker = MinerChecker(config)

    while True:
        miner_checker.sync_checklist()
        bt.logging.info("Sleeping before next loop...")
<<<<<<< HEAD
        time.sleep(900) # Sleep for 10 minutes before re-checking miners
=======
        time.sleep(900) # Sleep for 15 minutes before re-checking miners
>>>>>>> ee984f83

if __name__ == "__main__":
    main()<|MERGE_RESOLUTION|>--- conflicted
+++ resolved
@@ -82,11 +82,7 @@
             bt.logging.info(f"Miner {hotkey} already penalized, skipping.")
 
 
-<<<<<<< HEAD
     async def miner_checking_thread(self, axon):
-=======
-    def miner_checking_thread(self, axon):
->>>>>>> ee984f83
         """Handles allocation, SSH access, and deallocation of a miner."""
         wallet = bt.wallet(config=self.config)
         dendrite = bt.dendrite(wallet=wallet)
@@ -129,11 +125,7 @@
         while allocation_status and retry_count < max_retries:
             try:
                 # Deallocation query
-<<<<<<< HEAD
                 deregister_response = await dendrite.query(axon, Allocate(timeline=0, checking=False, public_key=public_key), timeout=60)
-=======
-                deregister_response = dendrite.query(axon, Allocate(timeline=0, checking=False, public_key=public_key), timeout=60)
->>>>>>> ee984f83
                 if deregister_response and deregister_response["status"] is True:
                     allocation_status = False
                     bt.logging.info(f"Deallocated miner {axon.hotkey}")
@@ -197,11 +189,7 @@
     while True:
         miner_checker.sync_checklist()
         bt.logging.info("Sleeping before next loop...")
-<<<<<<< HEAD
         time.sleep(900) # Sleep for 10 minutes before re-checking miners
-=======
-        time.sleep(900) # Sleep for 15 minutes before re-checking miners
->>>>>>> ee984f83
 
 if __name__ == "__main__":
     main()