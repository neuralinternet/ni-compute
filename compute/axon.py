# The MIT License (MIT)
# Copyright © 2021 Yuma Rao
# Copyright © 2022 Opentensor Foundation
# Copyright © 2023 Opentensor Technologies Inc
# Copyright © 2023 Rapiiidooo
#
# Permission is hereby granted, free of charge, to any person obtaining a copy of this software and associated
# documentation files (the “Software”), to deal in the Software without restriction, including without limitation
# the rights to use, copy, modify, merge, publish, distribute, sublicense, and/or sell copies of the Software,
# and to permit persons to whom the Software is furnished to do so, subject to the following conditions:
#
# The above copyright notice and this permission notice shall be included in all copies or substantial portions of
# the Software.
#
# THE SOFTWARE IS PROVIDED “AS IS”, WITHOUT WARRANTY OF ANY KIND, EXPRESS OR IMPLIED, INCLUDING BUT NOT LIMITED TO
# THE WARRANTIES OF MERCHANTABILITY, FITNESS FOR A PARTICULAR PURPOSE AND NONINFRINGEMENT. IN NO EVENT SHALL
# THE AUTHORS OR COPYRIGHT HOLDERS BE LIABLE FOR ANY CLAIM, DAMAGES OR OTHER LIABILITY, WHETHER IN AN ACTION
# OF CONTRACT, TORT OR OTHERWISE, ARISING FROM, OUT OF OR IN CONNECTION WITH THE SOFTWARE OR THE USE OR OTHER
# DEALINGS IN THE SOFTWARE.

# Standard library
import copy
import time
import uuid
from inspect import Signature
from typing import TYPE_CHECKING, Callable, Optional

# Third-party
import uvicorn
from bittensor.core.axon import Axon as axon
from bittensor.core.subtensor import Subtensor as subtensor

# Third-party
import uvicorn
from fastapi import FastAPI, APIRouter
from starlette.requests import Request

# Bittensor
import bittensor
from bittensor.core.axon import Axon as axon
from bittensor.core.axon import FastAPIThreadedServer, AxonMiddleware
from bittensor.core.subtensor import Subtensor as subtensor
from bittensor.core.config import Config
from bittensor.core.threadpool import PriorityThreadPoolExecutor
from bittensor.core.extrinsics.serving import do_serve_axon
from bittensor.utils.btlogging import logging
from bittensor.utils import format_error_message, networking as net
from bittensor.utils import ( format_error_message, networking as net, unlock_key, Certificate )
from bittensor.core.types import AxonServeCallParams

# Local
from compute import __version_as_int__
from compute.utils.version import get_local_version

if TYPE_CHECKING:
    from bittensor.core.axon import Axon
    from bittensor.core.subtensor import Subtensor
    from bittensor.core.types import AxonServeCallParams
    from bittensor_wallet import Wallet
    from bittensor.core.subtensor import Subtensor

<<<<<<< HEAD
from bittensor.core.errors import (
    InvalidRequestNameError,
    SynapseParsingError,
    UnknownSynapseError,
)

=======
>>>>>>> 985e4edc
def custom_serve_extrinsic(
    subtensor: "Subtensor",
    wallet: "Wallet",
    ip: str,
    port: int,
    protocol: int,
    netuid: int,
    placeholder1: int = 0,
    placeholder2: int = 0,
    wait_for_inclusion: bool = False,
<<<<<<< HEAD
    wait_for_finalization: bool =True,
=======
    wait_for_finalization=True,
>>>>>>> 985e4edc
    certificate: Certificate | None = None,
) -> bool:
    """Subscribes a Bittensor endpoint to the subtensor chain.

    Args:
        subtensor (bittensor.core.subtensor.Subtensor): Subtensor instance object.
        wallet (bittensor_wallet.Wallet): Bittensor wallet object.
        ip (str): Endpoint host port i.e., ``192.122.31.4``.
        port (int): Endpoint port number i.e., ``9221``.
        protocol (int): An ``int`` representation of the protocol.
        netuid (int): The network uid to serve on.
        placeholder1 (int): A placeholder for future use.
        placeholder2 (int): A placeholder for future use.
        wait_for_inclusion (bool): If set, waits for the extrinsic to enter a block before returning ``True``, or
            returns ``False`` if the extrinsic fails to enter the block within the timeout.
        wait_for_finalization (bool): If set, waits for the extrinsic to be finalized on the chain before returning
            ``True``, or returns ``False`` if the extrinsic fails to be finalized within the timeout.
        certificate (bittensor.utils.Certificate): Certificate to use for TLS. If ``None``, no TLS will be used.
            Defaults to ``None``.

    Returns:
        success (bool): Flag is ``True`` if extrinsic was finalized or included in the block. If we did not wait for
            finalization / inclusion, the response is ``True``.
    """
    # Decrypt hotkey
    if not (unlock := unlock_key(wallet, "hotkey")).success:
        logging.error(unlock.message)
        return False

    params = AxonServeCallParams(
<<<<<<< HEAD
        version=__version_as_int__,
        ip=net.ip_to_int(ip),
        port=port,
        ip_type=net.ip_version(ip),
        netuid=netuid,
        hotkey=wallet.hotkey.ss58_address,
        coldkey=wallet.coldkeypub.ss58_address,
        protocol=protocol,
        placeholder1=placeholder1,
        placeholder2=placeholder2,
        certificate=certificate,
=======
        **{
            "version": __version_as_int__,
            "ip": net.ip_to_int(ip),
            "port": port,
            "ip_type": net.ip_version(ip),
            "netuid": netuid,
            "hotkey": wallet.hotkey.ss58_address,
            "coldkey": wallet.coldkeypub.ss58_address,
            "protocol": protocol,
            "placeholder1": placeholder1,
            "placeholder2": placeholder2,
            "certificate": certificate,
        }
>>>>>>> 985e4edc
    )
    logging.debug("Checking axon ...")
    neuron = subtensor.get_neuron_for_pubkey_and_subnet(
        wallet.hotkey.ss58_address, netuid=netuid
    )
    neuron_up_to_date = not neuron.is_null and params == neuron
    if neuron_up_to_date:
        logging.debug(
            f"Axon already served on: AxonInfo({wallet.hotkey.ss58_address},{ip}:{port}) "
        )
        return True

    logging.debug(
        f"Serving axon with: AxonInfo({wallet.hotkey.ss58_address},{ip}:{port}) -> {subtensor.network}:{netuid}"
    )
    success, error_message = do_serve_axon(
        subtensor=subtensor,
        wallet=wallet,
        call_params=params,
        wait_for_finalization=wait_for_finalization,
        wait_for_inclusion=wait_for_inclusion,
    )

    if wait_for_inclusion or wait_for_finalization:
        if success is True:
            logging.debug(
                f"Axon served with: AxonInfo({wallet.hotkey.ss58_address},{ip}:{port}) on {subtensor.network}:{netuid} "
            )
            return True
        else:
            logging.error(f"Failed: {format_error_message(error_message)}")
            return False
    else:
        return True

bittensor.core.extrinsics.serving.serve_extrinsic = custom_serve_extrinsic

class ComputeSubnetSubtensor(subtensor):
    def __init__(
        self,
        network: str = None,
        config: "bittensor.config" = None,
        _mock: bool = False,
        log_verbose: bool = True,
    ) -> None:
        super().__init__(
            network=network,
            config=config,
            _mock=_mock,
            log_verbose=log_verbose,
        )


class ComputeSubnetAxon(axon):
    def __init__(
        self,
        wallet: Optional["Wallet"] = None,
        config: Optional["Config"] = None,
        port: Optional[int] = None,
        ip: Optional[str] = None,
        external_ip: Optional[str] = None,
        external_port: Optional[int] = None,
        max_workers: Optional[int] = None,
    ):
        """Creates a new bittensor.Axon object from passed arguments.

        Args:
            config (:obj:`Optional[bittensor.core.config.Config]`): bittensor.Axon.config()
            wallet (:obj:`Optional[bittensor_wallet.Wallet]`): bittensor wallet with hotkey and coldkeypub.
            port (:type:`Optional[int]`): Binding port.
            ip (:type:`Optional[str]`): Binding ip.
            external_ip (:type:`Optional[str]`): The external ip of the server to broadcast to the network.
            external_port (:type:`Optional[int]`): The external port of the server to broadcast to the network.
            max_workers (:type:`Optional[int]`): Used to create the threadpool if not passed, specifies the number of active threads servicing requests.
        """

        # Build and check config.
        if config is None:
            config = axon.config()
        config = copy.deepcopy(config)
        config.axon.ip = ip or config.axon.ip
        config.axon.port = port or config.axon.port
        config.axon.external_ip = external_ip or config.axon.external_ip
        config.axon.external_port = external_port or config.axon.external_port
        config.axon.max_workers = max_workers or config.axon.max_workers
        axon.check_config(config)
        self.config = config  # type: ignore

        # Get wallet or use default.
        self.wallet = wallet or Wallet(config=self.config)

        # Build axon objects.
        self.uuid = str(uuid.uuid1())
        self.ip = self.config.axon.ip  # type: ignore
        self.port = self.config.axon.port  # type: ignore
        self.external_ip = (
            self.config.axon.external_ip  # type: ignore
            if self.config.axon.external_ip is not None  # type: ignore
            else net.get_external_ip()
        )
        self.external_port = (
            self.config.axon.external_port  # type: ignore
            if self.config.axon.external_port is not None  # type: ignore
            else self.config.axon.port  # type: ignore
        )
        self.full_address = str(self.config.axon.ip) + ":" + str(self.config.axon.port)  # type: ignore
        self.started = False

        # Build middleware
        self.thread_pool = PriorityThreadPoolExecutor(
            max_workers=self.config.axon.max_workers  # type: ignore
        )
        self.nonces: dict[str, int] = {}

        # Request default functions.
        self.forward_class_types: dict[str, list[Signature]] = {}
        self.blacklist_fns: dict[str, Callable | None] = {}
        self.priority_fns: dict[str, Callable | None] = {}
        self.forward_fns: dict[str, Callable | None] = {}
        self.verify_fns: dict[str, Callable | None] = {}


        # Instantiate FastAPI
        self.app = FastAPI()
        log_level = "trace" if logging.__trace_on__ else "critical"
        self.fast_config = uvicorn.Config(
            self.app, host="0.0.0.0", port=self.config.axon.port, log_level=log_level
        )
        self.fast_server = FastAPIThreadedServer(config=self.fast_config)
        self.router = APIRouter()
        self.app.include_router(self.router)

        # Build ourselves as the middleware.
        self.app.add_middleware(self.middleware_cls, axon=self)

        # Attach default forward.
        def ping(r: bittensor.Synapse) -> bittensor.Synapse:
            return r

        self.attach(
            forward_fn=ping, verify_fn=None, blacklist_fn=None, priority_fn=None
        )

    def info(self) -> "bittensor.AxonInfo":
        """Returns the axon info object associated with this axon."""
        return bittensor.AxonInfo(
            version=get_local_version(),
            ip=self.external_ip,
            ip_type=4,
            port=self.external_port,
            hotkey=self.wallet.hotkey.ss58_address,
            coldkey=self.wallet.coldkeypub.ss58_address,
            protocol=4,
            placeholder1=1,
            placeholder2=2,
        )


class ComputeSubnetAxonMiddleware(AxonMiddleware):
    """
    The `AxonMiddleware` class is a key component in the Axon server, responsible for processing all
    incoming requests. It handles the essential tasks of verifying requests, executing blacklist checks,
    running priority functions, and managing the logging of messages and errors. Additionally, the class
    is responsible for updating the headers of the response and executing the requested functions.

    This middleware acts as an intermediary layer in request handling, ensuring that each request is
    processed according to the defined rules and protocols of the Bittensor network. It plays a pivotal
    role in maintaining the integrity and security of the network communication.

    Args:
        app (FastAPI): An instance of the FastAPI application to which this middleware is attached.
        axon (bittensor.axon): The Axon instance that will process the requests.

    The middleware operates by intercepting incoming requests, performing necessary preprocessing
    (like verification and priority assessment), executing the request through the Axon's endpoints, and
    then handling any postprocessing steps such as response header updating and logging.
    """

    def __init__(self, app: "AxonMiddleware", axon: "bittensor.axon"):
        """
        Initialize the AxonMiddleware class.

        Args:
        app (object): An instance of the application where the middleware processor is used.
        axon (object): The axon instance used to process the requests.
        """
        super().__init__(app, axon=axon)

    async def preprocess(self, request: "Request") -> "Synapse":
        """
        Performs the initial processing of the incoming request. This method is responsible for
        extracting relevant information from the request and setting up the Synapse object, which
        represents the state and context of the request within the Axon server.

        Args:
            request (Request): The incoming request to be preprocessed.

        Returns:
            bittensor.core.synapse.Synapse: The Synapse object representing the preprocessed state of the request.

        The preprocessing involves:

        1. Extracting the request name from the URL path.
        2. Creating a Synapse instance from the request headers using the appropriate class type.
        3. Filling in the Axon and Dendrite information into the Synapse object.
        4. Signing the Synapse from the Axon side using the wallet hotkey.

        This method sets the foundation for the subsequent steps in the request handling process,
        ensuring that all necessary information is encapsulated within the Synapse object.
        """
        # Extracts the request name from the URL path.
        try:
            request_name = request.url.path.split("/")[1]
        except Exception:
            raise InvalidRequestNameError(
                f"Improperly formatted request. Could not parser request {request.url.path}."
            )

        # Creates a synapse instance from the headers using the appropriate forward class type
        # based on the request name obtained from the URL path.
        request_synapse = self.axon.forward_class_types.get(request_name)
        if request_synapse is None:
            raise UnknownSynapseError(
                f"Synapse name '{request_name}' not found. Available synapses {list(self.axon.forward_class_types.keys())}"
            )

        try:
            synapse = request_synapse.from_headers(request.headers)  # type: ignore
        except Exception:
            raise SynapseParsingError(
                f"Improperly formatted request. Could not parse headers {request.headers} into synapse of type {request_name}."
            )
        synapse.name = request_name

        # Fills the local axon information into the synapse.
        synapse.axon.__dict__.update(
            {
                "version": __version_as_int__,
                "uuid": str(self.axon.uuid),
                "nonce": time.monotonic_ns(),
                "status_code": "100"
            }
        )

        # Fills the dendrite information into the synapse.
        synapse.dendrite.__dict__.update(
            {"port": str(request.client.port), "ip": str(request.client.host)}  # type: ignore
        )

        # Signs the synapse from the axon side using the wallet hotkey.
        message = f"{synapse.axon.nonce}.{synapse.dendrite.hotkey}.{synapse.axon.hotkey}.{synapse.axon.uuid}"
        synapse.axon.signature = f"0x{self.axon.wallet.hotkey.sign(message).hex()}"

        # Return the setup synapse.
        return synapse<|MERGE_RESOLUTION|>--- conflicted
+++ resolved
@@ -59,15 +59,12 @@
     from bittensor_wallet import Wallet
     from bittensor.core.subtensor import Subtensor
 
-<<<<<<< HEAD
 from bittensor.core.errors import (
     InvalidRequestNameError,
     SynapseParsingError,
     UnknownSynapseError,
 )
 
-=======
->>>>>>> 985e4edc
 def custom_serve_extrinsic(
     subtensor: "Subtensor",
     wallet: "Wallet",
@@ -78,11 +75,7 @@
     placeholder1: int = 0,
     placeholder2: int = 0,
     wait_for_inclusion: bool = False,
-<<<<<<< HEAD
     wait_for_finalization: bool =True,
-=======
-    wait_for_finalization=True,
->>>>>>> 985e4edc
     certificate: Certificate | None = None,
 ) -> bool:
     """Subscribes a Bittensor endpoint to the subtensor chain.
@@ -113,7 +106,6 @@
         return False
 
     params = AxonServeCallParams(
-<<<<<<< HEAD
         version=__version_as_int__,
         ip=net.ip_to_int(ip),
         port=port,
@@ -125,21 +117,6 @@
         placeholder1=placeholder1,
         placeholder2=placeholder2,
         certificate=certificate,
-=======
-        **{
-            "version": __version_as_int__,
-            "ip": net.ip_to_int(ip),
-            "port": port,
-            "ip_type": net.ip_version(ip),
-            "netuid": netuid,
-            "hotkey": wallet.hotkey.ss58_address,
-            "coldkey": wallet.coldkeypub.ss58_address,
-            "protocol": protocol,
-            "placeholder1": placeholder1,
-            "placeholder2": placeholder2,
-            "certificate": certificate,
-        }
->>>>>>> 985e4edc
     )
     logging.debug("Checking axon ...")
     neuron = subtensor.get_neuron_for_pubkey_and_subnet(
