# The MIT License (MIT)
# Copyright © 2023 Rapiiidooo
#
# Permission is hereby granted, free of charge, to any person obtaining a copy of this software and associated
# documentation files (the “Software”), to deal in the Software without restriction, including without limitation
# the rights to use, copy, modify, merge, publish, distribute, sublicense, and/or sell copies of the Software,
# and to permit persons to whom the Software is furnished to do so, subject to the following conditions:
#
# The above copyright notice and this permission notice shall be included in all copies or substantial portions of
# the Software.
#
# THE SOFTWARE IS PROVIDED “AS IS”, WITHOUT WARRANTY OF ANY KIND, EXPRESS OR IMPLIED, INCLUDING BUT NOT LIMITED TO
# THE WARRANTIES OF MERCHANTABILITY, FITNESS FOR A PARTICULAR PURPOSE AND NONINFRINGEMENT. IN NO EVENT SHALL
# THE AUTHORS OR COPYRIGHT HOLDERS BE LIABLE FOR ANY CLAIM, DAMAGES OR OTHER LIABILITY, WHETHER IN AN ACTION
# OF CONTRACT, TORT OR OTHERWISE, ARISING FROM, OUT OF OR IN CONNECTION WITH THE SOFTWARE OR THE USE OR OTHER
# DEALINGS IN THE SOFTWARE.

import string

# Define the version of the template module.
<<<<<<< HEAD
__version__ = "1.7.1"
__minimal_miner_version__ = "1.6.0"
__minimal_validator_version__ = "1.6.1"
=======
__version__ = "1.7.0"
__minimal_miner_version__ = "1.7.0"
__minimal_validator_version__ = "1.7.0"
>>>>>>> 5460ae16

version_split = __version__.split(".")
__version_as_int__ = (100 * int(version_split[0])) + (10 * int(version_split[1])) + (1 * int(version_split[2]))

# General static vars
# Amount staked to be considered as a valid validator
validator_permit_stake = 1.024e3
weights_rate_limit = 100

# Validators static vars
# Time before the specs requests will time out. time unit = seconds
specs_timeout = 60

# Proof of GPU settings
pog_retry_limit = 30
pog_retry_interval = 80  # seconds


# Proof of GPU settings
pog_retry_limit = 30
pog_retry_interval = 80  # seconds

# Time before the proof of work requests will time out. time unit = seconds
pow_timeout = 30
# Initial and minimal proof of work difficulty. Needs benchmark and adjustment.
pow_min_difficulty = 7
# Maximal proof of work difficulty, this to ensure a miner can not be rewarded for an unlimited unreasonable difficulty. Needs benchmark and adjustment.
pow_max_difficulty = 12
# Model: BLAKE2b-512($pass.$salt)
pow_default_mode = "610"
pow_default_chars = str(string.ascii_letters + string.digits + "!@#$%^&*()-_+=[]{};:,.<>")

# Miners static vars
miner_priority_specs = 1  # Lowest priority
miner_priority_challenge = 2  # Medium priority
miner_priority_allocate = 3  # The highest priority
miner_hashcat_location = "hashcat"
miner_hashcat_workload_profile = "3"
miner_hashcat_extended_options = "-O"

SUSPECTED_EXPLOITERS_COLDKEYS = []
SUSPECTED_EXPLOITERS_HOTKEYS = [
    "5HZ1ATsziEMDm1iUqNWQatfEDb1JSNf37AiG8s3X4pZzoP3A",
    "5H679r89XawDrMhwKGH1jgWMZQ5eeJ8RM9SvUmwCBkNPvSCL",
    "5FnMHpqYo1MfgFLax6ZTkzCZNrBJRjoWE5hP35QJEGdZU6ft",
    "5H3tiwVEdqy9AkQSLxYaMewwZWDi4PNNGxzKsovRPUuuvALW",
    "5E6oa5hS7a6udd9LUUsbBkvzeiWDCgyA2kGdj6cXMFdjB7mm",
    "5DFaj2o2R4LMZ2zURhqEeFKXvwbBbAPSPP7EdoErYc94ATP1",
    "5H3padRmkFMJqZQA8HRBZUkYY5aKCTQzoR8NwqDfWFdTEtky",
    "5HBqT3dhKWyHEAFDENsSCBJ1ntyRdyEDQWhZo1JKgMSrAhUv",
    "5FAH7UesJRwwLMkVVknW1rsh9MQMUo78d5Qyx3KpFpL5A7LW",
    "5GUJBJmSJtKPbPtUgALn4h34Ydc1tjrNfD1CT4akvcZTz1gE",
    "5E2RkNBMCrdfgpnXHuiC22osAxiw6fSgZ1iEVLqWMXSpSKac",
    "5DaLy2qQRNsmbutQ7Havj49CoZSKksQSRkCLJsiknH8GcsN2",
    "5GNNB5kZfo6F9hqwXvaRfYdTuJPSzrXbtABzwoL499jPNBjt",
    "5GVjcJLQboN5NcQoP4x8oqovjAiEizdscoocWo9HBYYmPdR3",
    "5FswTe5bbs9n1SzaGpzUd6sDfnzdPfWVS2MwDWNbAneeT15k",
    "5F4bqDZkx79hCxmbbsVMuq312EW9hQLvsBzKsAJgcEqpb8L9",
]

TRUSTED_VALIDATORS_HOTKEYS = [
    "5F4tQyWrhfGVcNhoqeiNsR6KjD4wMZ2kfhLj4oHYuyHbZAc3",  # Opentensor Foundation
    "5GKH9FPPnWSUoeeTJp19wVtd84XqFW4pyK2ijV2GsFbhTrP1",  # τaosτaτs & Corcel
    "5HEo565WAy4Dbq3Sv271SAi7syBSofyfhhwRNjFNSM2gP9M2",  # Foundry
    "5HK5tp6t2S59DywmHRWPBVJeJ86T61KjurYqeooqj8sREpeN",  # Bittensor Guru Podcast
    "5EhvL1FVkQPpMjZX4MAADcW42i3xPSF1KiCpuaxTYVr28sux",  # TAO-Validator.com
    "5FFApaS75bv5pJHfAp2FVLBj9ZaXuFDjEypsaBNc1wCfe52v",  # RoundTable21
    "5DvTpiniW9s3APmHRYn8FroUWyfnLtrsid5Mtn5EwMXHN2ed",  # FirstTensor
    "5E4z3h9yVhmQyCFWNbY9BPpwhx4xFiPwq3eeqmBgVF6KULde",  # Tensorplex
    "5F2CsUDVbRbVMXTh9fAzF9GacjVX7UapvRxidrxe7z8BYckQ",  # Rizzo
    "5GmvyePN9aYErXBBhBnxZKGoGk4LKZApE4NkaSzW62CYCYNA",  # Neural Inτerneτ
    "5F27Eqz2PhyMtGMEce898x31DokNqRVxkm5AhDDe6rDGNvoY",  # Love
]<|MERGE_RESOLUTION|>--- conflicted
+++ resolved
@@ -18,15 +18,9 @@
 import string
 
 # Define the version of the template module.
-<<<<<<< HEAD
 __version__ = "1.7.1"
 __minimal_miner_version__ = "1.6.0"
 __minimal_validator_version__ = "1.6.1"
-=======
-__version__ = "1.7.0"
-__minimal_miner_version__ = "1.7.0"
-__minimal_validator_version__ = "1.7.0"
->>>>>>> 5460ae16
 
 version_split = __version__.split(".")
 __version_as_int__ = (100 * int(version_split[0])) + (10 * int(version_split[1])) + (1 * int(version_split[2]))
